from collections.abc import Sequence

import numpy as np
import scipy
import torch


def NCD(c1: float, c2: float, c12: float) -> float:
    """
    Calculates Normalized Compression Distance.

    """

    distance = (c12 - min(c1, c2)) / max(c1, c2)
    return distance


def CLM(c1, c2, c12):
    dis = 1 - (c1 + c2 - c12) / c12
    return dis


def CDM(c1: float, c2: float, c12: float) -> float:
    """
    Calculates Compound Dissimilarity Measure.

    """
    dis = c12 / (c1 + c2)
    return dis


<<<<<<< HEAD
def MSE(v1: float, v2: float) -> float:
=======
def MSE(v1: np.ndarray, v2: np.ndarray) -> float:
>>>>>>> 3e24d822
    """
    Calculates Mean Squared Error.
    """

    return np.sum((v1 - v2) ** 2) / len(v1)


def agg_by_concat_space(t1: str, t2: str) -> str:
    """
    Combines `t1` and `t2` with a space.

    Arguments:
        t1 (str): First item.
        t2 (str): Second item.

    Returns:
        str: `{t1} {t2}`
    """

    return t1 + " " + t2


def agg_by_jag_word(t1: str, t2: str) -> str:
    """
    # TODO: Better description

    Arguments:
        t1 (str): First item.
        t2 (str): Second item.

    Returns:
        str:
    """

    t1_list = t1.split(" ")
    t2_list = t2.split(" ")

    combined = []
    minimum_list_size = min([len(t1_list), len(t2_list)])
    for i in range(0, minimum_list_size - 1, 2):
        combined.append(t1_list[i])
        combined.append(t2_list[i + 1])

    if len(t1_list) > len(t2_list):
        combined += t1_list[i:]
    return " ".join(combined)


def agg_by_jag_char(t1: str, t2: str):
    """
    # TODO: Better description

    Arguments:
        t1 (str): First item.
        t2 (str): Second item.

    Returns:
        str:
    """

    t1_list = list(t1)
    t2_list = list(t2)
    combined = []
    minimum_list_size = min([len(t1_list), len(t2_list)])
    for i in range(0, minimum_list_size - 1, 2):
        combined.append(t1_list[i])
        combined.append(t2_list[i + 1])
    if len(t1_list) > len(t2_list):
        combined += t1_list[i:]

    return "".join(combined)


def aggregate_strings(stringa: str, stringb: str, by_character: bool = False) -> str:
    """
    Aggregates strings.

    Arguments:
        stringa (str): First item.
        stringb (str): Second item.
        by_character (bool): True if you want to join the combined string by character,
                             Else combines by word

    Returns:
        str: combination of stringa and stringb
    """

    lista = list(stringa)
    listb = list(stringb)
    combined = []
    minimum_list_size = min([len(lista), len(listb)])
    for i in range(0, minimum_list_size - 1, 2):
        combined.append(lista[i])
        combined.append(listb[i + 1])
    if len(lista) > len(listb):
        combined += lista[i:]

    if by_character:
        return "".join(combined)
    return " ".join(combined)


<<<<<<< HEAD
def agg_by_avg(i1: list, i2: list) -> torch.Tensor:
=======
def agg_by_avg(i1: torch.Tensor, i2: torch.Tensor) -> torch.Tensor:
>>>>>>> 3e24d822
    """
    Calculates the average of i1 and i2, rounding to the shortest.

    Arguments:
<<<<<<< HEAD
        i1 (list): List 1.
        i2 (list): List 2.
=======
        i1 (torch.Tensor): First series of numbers.
        i2 (torch.Tensor): Second series of numbers.
>>>>>>> 3e24d822

    Returns:
        torch.Tensor: Average of the two series of numbers.
    """

    return torch.div(i1 + i2, 2, rounding_mode="trunc")


def agg_by_min_or_max(
<<<<<<< HEAD
    i1: list, i2: list, aggregate_by_minimum: bool = False
=======
    i1: torch.Tensor,
    i2: torch.Tensor,
    aggregate_by_minimum: bool = False,
>>>>>>> 3e24d822
) -> torch.Tensor:
    """
    Calculates the average of i1 and i2, rounding to the shortest.

    Arguments:
        i1 (torch.Tensor): First series of numbers.
        i2 (torch.Tensor): Second series of numbers.
        aggregate_by_minimum (bool): True if you want to take the minimum of the two series.
                                     False if you want to take the maximum instead.

    Returns:
        torch.Tensor: Average of the two series.
    """

    stacked = torch.stack([i1, i2], axis=0)
    if aggregate_by_minimum:
        return torch.min(stacked, axis=0)[0]

    return torch.max(stacked, axis=0)[0]


def agg_by_stack(i1: torch.Tensor, i2: torch.Tensor) -> torch.Tensor:
    """
    Combines `i1` and `i2` via `torch.stack`.

    Arguments:
<<<<<<< HEAD
        i1 (list): List 1.
        i2 (list): List 2.
=======
        i1 (torch.Tensor): First series of numbers.
        i2 (torch.Tensor): Second series of numbers.
>>>>>>> 3e24d822

    Returns:
        torch.Tensor: Stack of the two series.
    """

    return torch.stack([i1, i2])


def mean_confidence_interval(data: Sequence, confidence: float = 0.95) -> tuple:
    """
    Computes the mean confidence interval of `data` with `confidence`

    Arguments:
        data (Sequence): Data to compute a confidence interval over.
        confidence (float): Level to compute confidence.

    Returns:
        tuple: (Mean, quantile-error-size)
    """

    if isinstance(data, np.ndarray):
        array = data
    else:
        array = np.array(data, dtype=np.float32)

    n = array.shape[0]

    mean = np.mean(array)
    standard_error = scipy.stats.sem(array)
    quantile = scipy.stats.t.ppf((1 + confidence) / 2.0, n - 1)
    return mean, standard_error * quantile<|MERGE_RESOLUTION|>--- conflicted
+++ resolved
@@ -1,7 +1,7 @@
 from collections.abc import Sequence
 
 import numpy as np
-import scipy
+import scipy.stats
 import torch
 
 
@@ -29,11 +29,7 @@
     return dis
 
 
-<<<<<<< HEAD
-def MSE(v1: float, v2: float) -> float:
-=======
 def MSE(v1: np.ndarray, v2: np.ndarray) -> float:
->>>>>>> 3e24d822
     """
     Calculates Mean Squared Error.
     """
@@ -136,22 +132,13 @@
     return " ".join(combined)
 
 
-<<<<<<< HEAD
-def agg_by_avg(i1: list, i2: list) -> torch.Tensor:
-=======
 def agg_by_avg(i1: torch.Tensor, i2: torch.Tensor) -> torch.Tensor:
->>>>>>> 3e24d822
     """
     Calculates the average of i1 and i2, rounding to the shortest.
 
     Arguments:
-<<<<<<< HEAD
-        i1 (list): List 1.
-        i2 (list): List 2.
-=======
         i1 (torch.Tensor): First series of numbers.
         i2 (torch.Tensor): Second series of numbers.
->>>>>>> 3e24d822
 
     Returns:
         torch.Tensor: Average of the two series of numbers.
@@ -161,13 +148,7 @@
 
 
 def agg_by_min_or_max(
-<<<<<<< HEAD
-    i1: list, i2: list, aggregate_by_minimum: bool = False
-=======
-    i1: torch.Tensor,
-    i2: torch.Tensor,
-    aggregate_by_minimum: bool = False,
->>>>>>> 3e24d822
+    i1: torch.Tensor, i2: torch.Tensor, aggregate_by_minimum: bool = False
 ) -> torch.Tensor:
     """
     Calculates the average of i1 and i2, rounding to the shortest.
@@ -194,13 +175,8 @@
     Combines `i1` and `i2` via `torch.stack`.
 
     Arguments:
-<<<<<<< HEAD
-        i1 (list): List 1.
-        i2 (list): List 2.
-=======
         i1 (torch.Tensor): First series of numbers.
         i2 (torch.Tensor): Second series of numbers.
->>>>>>> 3e24d822
 
     Returns:
         torch.Tensor: Stack of the two series.
