--- conflicted
+++ resolved
@@ -233,34 +233,19 @@
             para=args.para,
         )
     else:
-<<<<<<< HEAD
-=======
-        if args.test_idx_fn is None:
-            output_rel_fn = "test_dis_idx_from_{}_to_{}".format(
-                args.test_idx_start, args.test_idx_end
-            )
-        else:
-            output_rel_fn = args.test_idx_fn.split("/")[-1]
->>>>>>> 03c9ca5a
         if not args.score:
             if args.test_idx_start is None:
                 start_idx = 0
             else:
                 start_idx = args.test_idx_start
             for i in range(0, len(test_data), 100):
-<<<<<<< HEAD
-                print('from {} to {}'.format(start_idx+i, start_idx+i+100))
-                output_rel_fn = 'test_dis_idx_from_{}_to_{}'.format(start_idx+i, start_idx+i+100)
-                output_dir = os.path.join(args.output_dir, os.path.join('distance', args.dataset))
-                record_distance(args.compressor, np.array(test_data)[i:i+100], output_rel_fn, train_data, agg_by_concat_space, NCD, output_dir, para=args.para)
-=======
                 print(
                     "from {} to {}".format(
-                        args.test_idx_start + i, args.test_idx_start + i + 100
+                        start_idx + i, start_idx + i + 100
                     )
                 )
                 output_rel_fn = "test_dis_idx_from_{}_to_{}".format(
-                    args.test_idx_start + i, args.test_idx_start + i + 100
+                    start_idx + i, start_idx + i + 100
                 )
                 output_dir = os.path.join(
                     args.output_dir, os.path.join("distance", args.dataset)
@@ -275,7 +260,6 @@
                     output_dir,
                     para=args.para,
                 )
->>>>>>> 03c9ca5a
         else:
             if os.path.isdir(args.distance_fn):
                 all_correct = 0
