name: Publish npc_gzip package

on:
  release:
    types: [published]

jobs:
<<<<<<< HEAD

  publish:
=======
>>>>>>> 9f35bbab

  pypi-publish:
    name: Upload release to PyPI
    runs-on: ubuntu-latest
    environment:
      name: release
    permissions:
      id-token: write  # IMPORTANT: this permission is mandatory for trusted publishing
    steps:
      - name: Check out repository
        uses: actions/checkout@v3

      - name: Set up Python 3.9
        uses: actions/setup-python@v4
        with:
<<<<<<< HEAD
          python-version: ${{ matrix.python-version }}

=======
          python-version: "3.9"
      
>>>>>>> 9f35bbab
      - name: Install Poetry
        run: curl -sSL https://install.python-poetry.org | python3 -

      - name: Show Poetry version
        run: poetry --version

      - name: Install project and dependencies
        run: poetry install

      - name: Run Tests
<<<<<<< HEAD
        run: poetry run pytest --junit-xml=junit/test-results-${{ matrix.python-version }}.xml

=======
        run: |
          poetry install
          poetry run pytest --junit-xml=junit/test-results-3.9.xml
          
>>>>>>> 9f35bbab
      - name: Upload pytest test results
        if: ${{ !cancelled() }}  # Upload results even if tests fail.
        uses: actions/upload-artifact@v3
        with:
          name: pytest-results-3.9
          path: junit/test-results-3.9.xml

<<<<<<< HEAD
      - name: Build Package
        run: poetry build

      - name: Publish Package
        run: poetry publish
=======
      - name: Poetry Build
        run: |
          poetry build

      - name: pypi-publish
        uses: pypa/gh-action-pypi-publish@v1.8.8
    
>>>>>>> 9f35bbab
<|MERGE_RESOLUTION|>--- conflicted
+++ resolved
@@ -5,11 +5,6 @@
     types: [published]
 
 jobs:
-<<<<<<< HEAD
-
-  publish:
-=======
->>>>>>> 9f35bbab
 
   pypi-publish:
     name: Upload release to PyPI
@@ -25,13 +20,8 @@
       - name: Set up Python 3.9
         uses: actions/setup-python@v4
         with:
-<<<<<<< HEAD
-          python-version: ${{ matrix.python-version }}
+          python-version: "3.9"
 
-=======
-          python-version: "3.9"
-      
->>>>>>> 9f35bbab
       - name: Install Poetry
         run: curl -sSL https://install.python-poetry.org | python3 -
 
@@ -42,15 +32,8 @@
         run: poetry install
 
       - name: Run Tests
-<<<<<<< HEAD
-        run: poetry run pytest --junit-xml=junit/test-results-${{ matrix.python-version }}.xml
+        run: poetry run pytest --junit-xml=junit/test-results-3.9.xml
 
-=======
-        run: |
-          poetry install
-          poetry run pytest --junit-xml=junit/test-results-3.9.xml
-          
->>>>>>> 9f35bbab
       - name: Upload pytest test results
         if: ${{ !cancelled() }}  # Upload results even if tests fail.
         uses: actions/upload-artifact@v3
@@ -58,18 +41,8 @@
           name: pytest-results-3.9
           path: junit/test-results-3.9.xml
 
-<<<<<<< HEAD
       - name: Build Package
         run: poetry build
 
       - name: Publish Package
-        run: poetry publish
-=======
-      - name: Poetry Build
-        run: |
-          poetry build
-
-      - name: pypi-publish
-        uses: pypa/gh-action-pypi-publish@v1.8.8
-    
->>>>>>> 9f35bbab
+        uses: pypa/gh-action-pypi-publish@v1.8.8