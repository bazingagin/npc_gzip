# Experiment framework
import operator
import os
import pickle
import random
import statistics
from collections import Counter, defaultdict
from copy import deepcopy
from functools import partial
from itertools import repeat
from statistics import mode
<<<<<<< HEAD
from typing import Callable
=======
from typing import Any, Callable, Optional
>>>>>>> 3e24d822

import numpy as np
import torch
from sklearn.metrics.cluster import (adjusted_rand_score,
                                     normalized_mutual_info_score)
from tqdm import tqdm

from compressors import DefaultCompressor


class KnnExpText:
    def __init__(
        self,
        aggregation_function: Callable,
        compressor: DefaultCompressor,
        distance_function: Callable,
<<<<<<< HEAD
    ):
=======
    ) -> None:
>>>>>>> 3e24d822
        self.aggregation_func = aggregation_function
        self.compressor = compressor
        self.distance_func = distance_function
        self.distance_matrix: list = []

    def calc_dis(self, data: list, train_data: Optional[list] = None, fast: bool = False) -> None:
        """
        Calculates the distance between either `data` and itself or `data` and `train_data`
        and appends the distance to `self.distance_matrix`.

        Arguments:
            data (list): Data to compute distance between.
            train_data (list): [Optional] Training data to compute distance from `data`.
            fast (bool): [Optional] Uses the _fast compression length function of `self.compressor`.

        Returns:
            None: None
        """

        data_to_compare = data
        if train_data is not None:
            data_to_compare = train_data

        for i, t1 in tqdm(enumerate(data)):
            distance4i = []
            if fast:
                t1_compressed = self.compressor.get_compressed_len_fast(t1)
            else:
                t1_compressed = self.compressor.get_compressed_len(t1)
            for j, t2 in enumerate(data_to_compare):
                if fast:
                    t2_compressed = self.compressor.get_compressed_len_fast(t2)
                    t1t2_compressed = self.compressor.get_compressed_len_fast(
                        self.aggregation_func(t1, t2)
                    )
                else:
                    t2_compressed = self.compressor.get_compressed_len(t2)
                    t1t2_compressed = self.compressor.get_compressed_len(
                        self.aggregation_func(t1, t2)
                    )
                distance = self.distance_func(
                    t1_compressed, t2_compressed, t1t2_compressed
                )
                distance4i.append(distance)
            self.distance_matrix.append(distance4i)

    def calc_dis_with_single_compressed_given(
        self, data: list, data_len: list = None, train_data: Optional[list] = None
    ) -> None:
        """
        Calculates the distance between either `data`, `data_len`, or `train_data`
        and appends the distance to `self.distance_matrix`.

        Arguments:
            data (list): Data to compute distance between.
            train_data (list): [Optional] Training data to compute distance from `data`.
            fast (bool): [Optional] Uses the _fast compression length function of `self.compressor`.

        Returns:
            None: None
        """

        data_to_compare = data
        if train_data is not None:
            data_to_compare = train_data

        for i, t1 in tqdm(enumerate(data)):
            distance4i = []
            t1_compressed = self.compressor.get_compressed_len_given_prob(
                t1, data_len[i]
            )
            for j, t2 in tqdm(enumerate(data_to_compare)):
                t2_compressed = self.compressor.get_compressed_len_given_prob(
                    t2, data_len[j]
                )
                t1t2_compressed = self.compressor.get_compressed_len(
                    self.aggregation_func(t1, t2)
                )
                distance = self.distance_func(
                    t1_compressed, t2_compressed, t1t2_compressed
                )
                distance4i.append(distance)
            self.distance_matrix.append(distance4i)

    def calc_dis_single(self, t1: str, t2: str) -> float:
        """
        Calculates the distance between `t1` and `t2` and returns
        that distance value as a float-like object.

        Arguments:
            t1 (str): Data 1.
            t2 (str): Data 2.

        Returns:
            float-like: Distance between `t1` and `t2`.
        """

        t1_compressed = self.compressor.get_compressed_len(t1)
        t2_compressed = self.compressor.get_compressed_len(t2)
        t1t2_compressed = self.compressor.get_compressed_len(
            self.aggregation_func(t1, t2)
        )
        distance = self.distance_func(t1_compressed, t2_compressed, t1t2_compressed)
        return distance

    def calc_dis_single_multi(self, train_data: list, datum: str) -> list:
        """
        Calculates the distance between `train_data` and `datum` and returns
        that distance value as a float-like object.

        Arguments:
            train_data (list): Training data as a list-like object.
            datum (str): Data to compare against `train_data`.

        Returns:
            list: Distance between `t1` and `t2`.
        """

        distance4i = []
        t1_compressed = self.compressor.get_compressed_len(datum)
        for j, t2 in tqdm(enumerate(train_data)):
            t2_compressed = self.compressor.get_compressed_len(t2)
            t1t2_compressed = self.compressor.get_compressed_len(
                self.aggregation_func(datum, t2)
            )
            distance = self.distance_func(t1_compressed, t2_compressed, t1t2_compressed)
            distance4i.append(distance)
        return distance4i

    def calc_dis_with_vector(self, data: list, train_data: Optional[list] = None):
        """
        Calculates the distance between `train_data` and `data` and returns
        that distance value as a float-like object.

        Arguments:
            train_data (list): Training data as a list-like object.
            datum (str): Data to compare against `train_data`.

        Returns:
            float-like: Distance between `t1` and `t2`.
        """

        if train_data is not None:
            data_to_compare = train_data
        else:
            data_to_compare = data
        for i, t1 in tqdm(enumerate(data)):
            distance4i = []
            for j, t2 in enumerate(data_to_compare):
                distance = self.distance_func(t1, t2)
                distance4i.append(distance)
            self.distance_matrix.append(distance4i)

    def calc_acc(
        self,
        k: int,
<<<<<<< HEAD
        label: str,
        train_label: str = None,
        provided_distance_matrix: list = None,
=======
        label: list,
        train_label: Optional[list] = None,
        provided_distance_matrix: Optional[list] = None,
>>>>>>> 3e24d822
        rand: bool = False,
    ) -> tuple:
        """
        Calculates the accuracy of the algorithm.

        Arguments:
            k (int?): TODO
            label (list): Predicted Labels.
            train_label (list): Correct Labels.
            provided_distance_matrix (list): Calculated Distance Matrix to use instead of `self.distance_matrix`.
            rand (bool): TODO

        Returns:
            tuple: predictions, and list of bools indicating prediction correctness.

        """
        if provided_distance_matrix is not None:
            self.distance_matrix = provided_distance_matrix
        correct = []
        pred = []
        if train_label is not None:
            compare_label = train_label
            start = 0
            end = k
        else:
            compare_label = label
            start = 1
            end = k + 1

        for i in range(len(self.distance_matrix)):
            sorted_idx = np.argsort(np.array(self.distance_matrix[i]))
            pred_labels = defaultdict(int)
            for j in range(start, end):
                pred_l = compare_label[sorted_idx[j]]
                pred_labels[pred_l] += 1
            sorted_pred_lab = sorted(
                pred_labels.items(), key=operator.itemgetter(1), reverse=True
            )
            most_count = sorted_pred_lab[0][1]
            if_right = 0
            most_label = sorted_pred_lab[0][0]
            most_voted_labels = []
            for pair in sorted_pred_lab:
                if pair[1] < most_count:
                    break
                if not rand:
                    if pair[0] == label[i]:
                        if_right = 1
                        most_label = pair[0]
                else:
                    most_voted_labels.append(pair[0])
            if rand:
                most_label = random.choice(most_voted_labels)
                if_right = 1 if most_label == label[i] else 0
            pred.append(most_label)
            correct.append(if_right)
        print("Accuracy is {}".format(sum(correct) / len(correct)))
        return pred, correct

    def combine_dis_acc(
        self,
        k: int,
        data: list,
<<<<<<< HEAD
        label: str,
        train_data: list = None,
        train_label: str = None,
=======
        label: list,
        train_data: Optional[list] = None,
        train_label: Optional[list] = None,
>>>>>>> 3e24d822
    ) -> tuple:
        correct = []
        pred = []
        if train_label is not None:
            compare_label = train_label
            start = 0
            end = k
        else:
            compare_label = label
            start = 1
            end = k + 1
        if train_data is not None:
            data_to_compare = train_data
        else:
            data_to_compare = data
        for i, t1 in tqdm(enumerate(data)):
            distance4i = self.calc_dis_single_multi(data_to_compare, t1)
            sorted_idx = np.argsort(np.array(distance4i))
            pred_labels = defaultdict(int)
            for j in range(start, end):
                pred_l = compare_label[sorted_idx[j]]
                pred_labels[pred_l] += 1
            sorted_pred_lab = sorted(
                pred_labels.items(), key=operator.itemgetter(1), reverse=True
            )
            most_count = sorted_pred_lab[0][1]
            if_right = 0
            most_label = sorted_pred_lab[0][0]
            for pair in sorted_pred_lab:
                if pair[1] < most_count:
                    break
                if pair[0] == label[i]:
                    if_right = 1
                    most_label = pair[0]
            pred.append(most_label)
            correct.append(if_right)
        print("Accuracy is {}".format(sum(correct) / len(correct)))
        return pred, correct

    def combine_dis_acc_single(
<<<<<<< HEAD
        self, k: int, train_data: list, train_label: str, datum: list, label: str
    ):
=======
        self,
        k: int,
        train_data: list,
        train_label: list,
        datum: str,
        label: Any,  # int, as used in this application
    ) -> tuple:
>>>>>>> 3e24d822
        # Support multi processing - must provide train data and train label
        distance4i = self.calc_dis_single_multi(train_data, datum)
        sorted_idx = np.argpartition(np.array(distance4i), range(k))
        pred_labels = defaultdict(int)
        for j in range(k):
            pred_l = train_label[sorted_idx[j]]
            pred_labels[pred_l] += 1
        sorted_pred_lab = sorted(
            pred_labels.items(), key=operator.itemgetter(1), reverse=True
        )
        most_count = sorted_pred_lab[0][1]
        if_right = 0
        most_label = sorted_pred_lab[0][0]
        for pair in sorted_pred_lab:
            if pair[1] < most_count:
                break
            if pair[0] == label:
                if_right = 1
                most_label = pair[0]
        pred = most_label
        correct = if_right
        return pred, correct<|MERGE_RESOLUTION|>--- conflicted
+++ resolved
@@ -9,11 +9,7 @@
 from functools import partial
 from itertools import repeat
 from statistics import mode
-<<<<<<< HEAD
-from typing import Callable
-=======
 from typing import Any, Callable, Optional
->>>>>>> 3e24d822
 
 import numpy as np
 import torch
@@ -30,17 +26,15 @@
         aggregation_function: Callable,
         compressor: DefaultCompressor,
         distance_function: Callable,
-<<<<<<< HEAD
-    ):
-=======
     ) -> None:
->>>>>>> 3e24d822
         self.aggregation_func = aggregation_function
         self.compressor = compressor
         self.distance_func = distance_function
         self.distance_matrix: list = []
 
-    def calc_dis(self, data: list, train_data: Optional[list] = None, fast: bool = False) -> None:
+    def calc_dis(
+        self, data: list, train_data: Optional[list] = None, fast: bool = False
+    ) -> None:
         """
         Calculates the distance between either `data` and itself or `data` and `train_data`
         and appends the distance to `self.distance_matrix`.
@@ -191,15 +185,9 @@
     def calc_acc(
         self,
         k: int,
-<<<<<<< HEAD
-        label: str,
-        train_label: str = None,
-        provided_distance_matrix: list = None,
-=======
         label: list,
         train_label: Optional[list] = None,
         provided_distance_matrix: Optional[list] = None,
->>>>>>> 3e24d822
         rand: bool = False,
     ) -> tuple:
         """
@@ -263,15 +251,9 @@
         self,
         k: int,
         data: list,
-<<<<<<< HEAD
-        label: str,
-        train_data: list = None,
-        train_label: str = None,
-=======
         label: list,
         train_data: Optional[list] = None,
         train_label: Optional[list] = None,
->>>>>>> 3e24d822
     ) -> tuple:
         correct = []
         pred = []
@@ -312,10 +294,6 @@
         return pred, correct
 
     def combine_dis_acc_single(
-<<<<<<< HEAD
-        self, k: int, train_data: list, train_label: str, datum: list, label: str
-    ):
-=======
         self,
         k: int,
         train_data: list,
@@ -323,7 +301,6 @@
         datum: str,
         label: Any,  # int, as used in this application
     ) -> tuple:
->>>>>>> 3e24d822
         # Support multi processing - must provide train data and train label
         distance4i = self.calc_dis_single_multi(train_data, datum)
         sorted_idx = np.argpartition(np.array(distance4i), range(k))
