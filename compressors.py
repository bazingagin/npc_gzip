--- conflicted
+++ resolved
@@ -1,14 +1,8 @@
 # Compressor Framework
-import io
-import sys
+
 from importlib import import_module
-<<<<<<< HEAD
-=======
 
 import numpy as np
-import torch.nn.functional as F
-from tqdm import tqdm
->>>>>>> 3e24d822
 
 
 class DefaultCompressor:
