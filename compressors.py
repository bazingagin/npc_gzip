# Compressor Framework
<<<<<<< HEAD
import bz2
import gzip
import lzma
=======
import sys
from importlib import import_module
from tqdm import tqdm
import torch.nn.functional as F
import io
>>>>>>> 4cd59f7d

class DefaultCompressor:
    """for non-neural-based compressor"""
<<<<<<< HEAD

    def __init__(self, compressor: str, typ: str = "text"):
        if compressor == "gzip":
            self.compressor = gzip
        elif compressor == "bz2":
            self.compressor = bz2
        elif compressor == "lzma":
            self.compressor = lzma
        else:
=======
    def __init__(self, compressor, typ='text'):
        try:
            self.compressor = import_module(compressor)
        except ModuleNotFoundError:
>>>>>>> 4cd59f7d
            raise RuntimeError("Unsupported compressor")
        self.type = typ

    def get_compressed_len(self, x: str) -> int:
        """
        Calculates the size of `x` once compressed.

        """
        if self.type == "text":
            return len(self.compressor.compress(x.encode("utf-8")))
        else:
            return len(self.compressor.compress(np.array(x).tobytes()))

    def get_bits_per_char(self, original_fn: str) -> float:
        """
        Returns the compressed size of the original function
        in bits.

<<<<<<< HEAD
        """
        with open(original_fn) as fo:
            data = fo.read()
            compressed_str = self.compressor.compress(data.encode("utf-8"))
            return len(compressed_str) * 8 / len(data)
=======

"""Test Compressors"""
if __name__ == '__main__':
    comp = DefaultCompressor('gzip')
    print(comp.get_compressed_len('Hello world'))
>>>>>>> 4cd59f7d
<|MERGE_RESOLUTION|>--- conflicted
+++ resolved
@@ -1,34 +1,16 @@
 # Compressor Framework
-<<<<<<< HEAD
-import bz2
-import gzip
-import lzma
-=======
 import sys
 from importlib import import_module
 from tqdm import tqdm
 import torch.nn.functional as F
 import io
->>>>>>> 4cd59f7d
 
 class DefaultCompressor:
     """for non-neural-based compressor"""
-<<<<<<< HEAD
-
-    def __init__(self, compressor: str, typ: str = "text"):
-        if compressor == "gzip":
-            self.compressor = gzip
-        elif compressor == "bz2":
-            self.compressor = bz2
-        elif compressor == "lzma":
-            self.compressor = lzma
-        else:
-=======
     def __init__(self, compressor, typ='text'):
         try:
             self.compressor = import_module(compressor)
         except ModuleNotFoundError:
->>>>>>> 4cd59f7d
             raise RuntimeError("Unsupported compressor")
         self.type = typ
 
@@ -47,16 +29,7 @@
         Returns the compressed size of the original function
         in bits.
 
-<<<<<<< HEAD
-        """
-        with open(original_fn) as fo:
-            data = fo.read()
-            compressed_str = self.compressor.compress(data.encode("utf-8"))
-            return len(compressed_str) * 8 / len(data)
-=======
-
 """Test Compressors"""
 if __name__ == '__main__':
     comp = DefaultCompressor('gzip')
-    print(comp.get_compressed_len('Hello world'))
->>>>>>> 4cd59f7d
+    print(comp.get_compressed_len('Hello world'))